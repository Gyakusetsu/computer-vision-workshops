{
 "cells": [
  {
   "cell_type": "markdown",
   "metadata": {},
   "source": [
    "# UNDER CONSTRUCTION\n",
    "\n",
    "This notebook is still a work in progress and may not work as intended. You have been warned!\n",
    "\n",
    "# Boots 'n' Cats 2c: Modelling with a Custom MXNet Algorithm\n",
    "\n",
    "In this notebook we'll try another approach to build our boots 'n' cats detector: a [GluonCV](https://gluon-cv.mxnet.io/)-based [YOLOv3](https://pjreddie.com/media/files/papers/YOLOv3.pdf) implementation on SageMaker's [MXNet container](https://sagemaker.readthedocs.io/en/stable/using_mxnet.html).\n",
    "\n",
    "SageMaker supports fully custom containers, but also offers pre-optimized environments for the major ML frameworks TensorFlow, PyTorch, and MXNet; which streamline typical workflows.\n",
    "\n",
    "The interface mechanisms (channels, endpoints, etc) work the same as for the built-in algorithms, but now we're authoring a Python package loaded by the framework application inside the base container: So need to understand the interfaces through which our code consumes inputs and exposes results and parameters.\n",
    "\n",
    "**You'll need to** have gone through the first notebook in this series (*Intro and Data Preparation*) to complete this example. The explanatory notes here also reference the equivalent steps of the previous notebook *SageMaker Built-In Algorithm* - so you'll want to read through that if you haven't already."
   ]
  },
  {
   "cell_type": "markdown",
   "metadata": {},
   "source": [
    "## About the Algorithm: YOLOv3\n",
    "\n",
    "As discussed with reference to benchmarks on the project [website](https://pjreddie.com/darknet/yolo/) and detailed in the [original paper](https://www.cv-foundation.org/openaccess/content_cvpr_2016/papers/Redmon_You_Only_Look_CVPR_2016_paper.pdf) (Redmon et al, 2016), YOLO (\"You Only Look Once\") is another highly successful object detection algorithm alongside SSD as implemented in the SageMaker built-in algorithm.\n",
    "\n",
    "Both YOLO and SSD are \"one-stage detectors\", in contrast to previous R-CNN group methods which separately 1) propose and then 2) validate and adjust bounding boxes. Tackling the region proposal and classification/validation problems together gives these architectures significant speed benefits at comparable accuracy.\n",
    "\n",
    "Whereas SSD creates convolutional \"feature maps\" at different scales and learns to predict the offset of \"anchor boxes\" relative to those; YOLO in parallel computes \"class probabilities\" on subdivided grid squares of the image, and bounding box coordinates for likely objects - before correlating the two together.\n",
    "\n",
    "A nice comparison of the methods is presented [here](https://lilianweng.github.io/lil-log/2018/12/27/object-detection-part-4.html). Recent advances in YOLO (v2 and v3 releases) have led to it achieving better accuracy than SSD at comparable model sizes / speeds in some benchmarks, as shown in the below graph reproduced from the [GluonCV Model Zoo](https://gluon-cv.mxnet.io/model_zoo/detection.html)\n",
    "\n",
    "<img src=\"BlogImages/GluonCVYOLOvsSSD.png\"/>"
   ]
  },
  {
   "cell_type": "markdown",
   "metadata": {},
   "source": [
    "## Step 0: Dependencies and configuration\n",
    "\n",
    "As usual we'll start by loading libraries, defining configuration, and connecting to the AWS SDKs:"
   ]
  },
  {
   "cell_type": "code",
   "execution_count": null,
   "metadata": {},
   "outputs": [],
   "source": [
    "%load_ext autoreload\n",
    "%autoreload 1\n",
    "\n",
    "# Built-Ins:\n",
    "import csv\n",
    "import os\n",
    "from collections import defaultdict\n",
    "import json\n",
    "\n",
    "# External Dependencies:\n",
    "import boto3\n",
    "import imageio\n",
    "import numpy as np\n",
    "import sagemaker\n",
    "from sagemaker.mxnet import MXNet as SageMakerMXNet\n",
    "from IPython.display import display, HTML\n",
    "\n",
    "# Local Dependencies:\n",
    "%aimport util"
   ]
  },
  {
   "cell_type": "markdown",
   "metadata": {},
   "source": [
    "Next we re-load configuration from the intro & data processing notebook:"
   ]
  },
  {
   "cell_type": "code",
   "execution_count": null,
   "metadata": {},
   "outputs": [],
   "source": [
    "%store -r BUCKET_NAME\n",
    "assert BUCKET_NAME, \"BUCKET_NAME missing from IPython store\"\n",
    "%store -r CHECKPOINTS_PREFIX\n",
    "assert CHECKPOINTS_PREFIX, \"CHECKPOINTS_PREFIX missing from IPython store\"\n",
    "%store -r DATA_PREFIX\n",
    "assert DATA_PREFIX, \"DATA_PREFIX missing from IPython store\"\n",
    "%store -r MODELS_PREFIX\n",
    "assert MODELS_PREFIX, \"MODELS_PREFIX missing from IPython store\"\n",
    "%store -r CLASS_NAMES\n",
    "assert CLASS_NAMES, \"CLASS_NAMES missing from IPython store\"\n",
    "%store -r test_image_folder\n",
    "assert test_image_folder, \"test_image_folder missing from IPython store\"\n",
    "\n",
    "%store -r attribute_names\n",
    "assert attribute_names, \"attribute_names missing from IPython store\"\n",
    "%store -r n_samples_training\n",
    "assert n_samples_training, \"n_samples_training missing from IPython store\"\n",
    "%store -r n_samples_validation\n",
    "assert n_samples_validation, \"n_samples_validation missing from IPython store\""
   ]
  },
  {
   "cell_type": "markdown",
   "metadata": {},
   "source": [
    "Here we just connect to the AWS SDKs we'll use, and validate the choice of S3 bucket:"
   ]
  },
  {
   "cell_type": "code",
   "execution_count": null,
   "metadata": {},
   "outputs": [],
   "source": [
    "role = sagemaker.get_execution_role()\n",
    "session = boto3.session.Session()\n",
    "region = session.region_name\n",
    "s3 = session.resource(\"s3\")\n",
    "bucket = s3.Bucket(BUCKET_NAME)\n",
    "smclient = session.client(\"sagemaker\")\n",
    "\n",
    "bucket_region = \\\n",
    "    session.client(\"s3\").head_bucket(Bucket=BUCKET_NAME)[\"ResponseMetadata\"][\"HTTPHeaders\"][\"x-amz-bucket-region\"]\n",
    "assert (\n",
    "    bucket_region == region\n",
    "), f\"Your S3 bucket {BUCKET_NAME} and this notebook need to be in the same region.\"\n",
    "\n",
    "if (region != \"us-east-1\"):\n",
    "    print(\"WARNING: Rekognition Custom Labels functionality is only available in us-east-1 at launch\")\n",
    "    \n",
    "# Initialise some empty variables we need to exist:\n",
    "predictor_std = None\n",
    "predictor_hpo = None"
   ]
  },
  {
   "cell_type": "markdown",
   "metadata": {},
   "source": [
    "## Step 1: Review our algorithm details\n",
    "\n",
    "We'll use the GluonCV (a deep learning framework built on MXNet) implementation of YOLOv3, and run it on top of the SageMaker-provided MXNet container.\n",
    "\n",
    "As detailed in the [SageMaker Python SDK docs](https://sagemaker.readthedocs.io/en/stable/using_mxnet.html), our job is to implement a Python file (or bundle of files with a designated entry point) that:\n",
    "\n",
    "* When run as a script, performs model training and saves the resultant model artifacts\n",
    "* When imported as a module, defines functions which the framework server application can call to load the model; perform inference; and deserialize/serialize data from and to the web.\n",
    "\n",
    "In cases like this one where extra dependencies (or newer versions) are required vs the base container, there are two options:\n",
    "\n",
    "* Define a custom container, and take on the effort of re-implementing (or inheriting) the framework server application code\n",
    "* Performing a `pip install` in the code itself, executed when the file is loaded.\n",
    "\n",
    "The latter option increases the billable execution time in training, and the latency for new container instances to spin-up in deployed endpoint auto-scaling... But for a small number of additional packages these costs can be preferable versus the complexity of fully customizing the container.\n",
    "\n",
    "Take some time to look through our implementation at the location below in this repository:"
   ]
  },
  {
   "cell_type": "code",
   "execution_count": null,
   "metadata": {},
   "outputs": [],
   "source": [
    "entry_point=\"yolo_train.py\"\n",
    "source_dir=\"src\""
   ]
  },
  {
   "cell_type": "markdown",
   "metadata": {},
   "source": [
    "As with built-in algorithms, the choices we make in implementation will have consequences including for example:\n",
    "\n",
    "* Whether distributed training is supported\n",
    "* Whether GPU-accelerated instances will provide any performance benefits\n",
    "* What data formats are supported for training and inference\n",
    "* How data is loaded into the container at training time"
   ]
  },
  {
   "cell_type": "markdown",
   "metadata": {},
   "source": [
    "## Step 2: Set up input data channels\n",
    "\n",
    "From a script complexity perspective, the simplest approach would be to choose `s3_data_type=\"S3Prefix\"` and estimator `input_mode=\"File\"` (the defaults): in which case the matching files in S3 are simply downloaded to the container before the training job starts, and our training job code should load those to an in-memory dataset. This is the approach taken in the [official SageMaker MXNet MNIST example](https://github.com/awslabs/amazon-sagemaker-examples/tree/master/sagemaker-python-sdk/mxnet_mnist).\n",
    "\n",
    "File mode is easy to use, but for jobs with large data sets we can cut container disk size and job startup time requirements by using **Pipe Mode** instead. Instead of downloading the full dataset to your container before starting work, Pipe Mode sets up a **stream** - which looks like a file on disk but only supports sequential access. Because the stream can't seek back to the start, SageMaker creates a new stream for each epoch - for example `/opt/ml/input/train/train_0` for the first.\n",
    "\n",
    "We'd still like SageMaker to shuffle our data, so how do we handle a use case like this where we need *both* the image file and its corresponding annotations to be useful?\n",
    "\n",
    "One solution could be to provide two separate channels for the images and the annotations (like the SageMaker built-in Image Classification algorithm when training with [\"Image Format\"](https://docs.aws.amazon.com/sagemaker/latest/dg/image-classification.html)).\n",
    "\n",
    "A more feature-rich approach is the **AugmentedManifestFile** data type we used in the previous example. With this method, SageMaker steps through the manifest file and produces *multiple records in the stream for each row*: One for each (potentially filtered) attribute.\n",
    "\n",
    "Attribute names ending `-ref` (like our `source-ref`) are resolved to the raw contents of the S3 file URI they point to. Other attributes are passed through as plain text (i.e. JSON)... So in our case, the file stream in the container receives alternating records of image data and JSON annotations.\n",
    "\n",
    "As you might imagine (and will see in the training script file), using Pipe Mode and AugmentedManifestFile means we have to translate this stream into the (probably different) format our models expect. This is easier for some libraries than others (for e.g. there's a [PipeModeDataset](https://github.com/aws/sagemaker-tensorflow-extensions#sagemaker-pipe-mode) class built-in for TensorFlow users), and Gluon makes things particularly difficult by implementing random access as a standard interface of base dataset classes: making them unsuitable for streaming in general.\n",
    "\n",
    "Here we'll use the **same AugmentedManifestFile channel configuration as the built-in algorithm** from the previous notebook; and stream batches of data in to GluonCV datasets to train one after the other."
   ]
  },
  {
   "cell_type": "code",
   "execution_count": null,
   "metadata": {},
   "outputs": [],
   "source": [
    "train_channel = sagemaker.session.s3_input(\n",
    "    f\"s3://{BUCKET_NAME}/{DATA_PREFIX}/train.manifest\",\n",
    "    distribution=\"FullyReplicated\",  # In case we want to try distributed training\n",
    "    content_type=\"application/x-recordio\",\n",
    "    s3_data_type=\"AugmentedManifestFile\",\n",
    "    record_wrapping=\"RecordIO\",\n",
    "    attribute_names=attribute_names,  # In case the manifest contains other junk to ignore (it does!)\n",
    "    shuffle_config=sagemaker.session.ShuffleConfig(seed=1337)\n",
    ")\n",
    "                                        \n",
    "validation_channel = sagemaker.session.s3_input(\n",
    "    f\"s3://{BUCKET_NAME}/{DATA_PREFIX}/validation.manifest\",\n",
    "    distribution=\"FullyReplicated\",\n",
    "    content_type=\"application/x-recordio\",\n",
    "    record_wrapping=\"RecordIO\",\n",
    "    s3_data_type=\"AugmentedManifestFile\",\n",
    "    attribute_names=attribute_names\n",
    ")"
   ]
  },
  {
   "cell_type": "markdown",
   "metadata": {},
   "source": [
    "## Step 3: Configure the algorithm\n",
    "\n",
    "The core configuration process for the custom algorithm is the same as for the built-in algorithm (such as instance type/count, data source, execution role, and so on)... and we've written this script to accept training and inference data in the same format as the built-in.\n",
    "\n",
    "There are some differences too though, and some of the most significant ones are as follows:\n",
    "\n",
    "**Need to define metrics:** Metrics in SageMaker (like `validation:mAP` which we see in the SageMaker console and used to tune the built-in algorithm) are captured from the console output of the algorithm via a [regular expression](https://www.regular-expressions.info/). For the built-in algorithms, SageMaker already knows what metrics are defined... But for a custom algorithm (since we could be `print()`ing whatever we like), we need to supply the definitions.\n",
    "\n",
    "**No explicit \"training_image\"...:** As discussed in the last notebook, we only needed to use the generic `Estimator` SDK and supply a Docker image URI for the built-in SSD algorithm because there wasn't a specific SDK class for it. MXNet [has one](https://sagemaker.readthedocs.io/en/stable/using_mxnet.html) though, so the image URI is implicit. You can find more details about the (actually separate) SageMaker MXNet [training](https://github.com/aws/sagemaker-mxnet-container) and [inference](https://github.com/aws/sagemaker-mxnet-serving-container) containers in GitHub, as well as the shared [cross-framework base](https://github.com/aws/sagemaker-containers) they inherit from.\n",
    "\n",
    "**...But need to specify framework versions:** Because multiple incompatible versions of Python (2 vs 3), or the ML framework (e.g. TensorFlow 1 vs 2) may be supported at a given time.\n",
    "\n",
    "**Custom hyperparameters:** As with metrics, it's entirely up to us what hyperparameters we want to support and how: So any hyperparameters are fully custom to our code in the [src](src) folder. There's also a little inconsistency between frameworks and built-in algorithms about whether hyperparameters are passed in as a `hyperparameters` argument in the constructor or with a separate `set_hyperparameters()` function, but otherwise the process is the same."
   ]
  },
  {
   "cell_type": "code",
   "execution_count": null,
   "metadata": {},
   "outputs": [],
   "source": [
    "metric_definitions = [\n",
<<<<<<< HEAD
    "    { \"Name\": \"validation:MeanAP\", \"Regex\": \"Validation: VOCMeanAP=(.*?) ;\" },\n",
    "    { \"Name\": \"train:MeanAP\", \"Regex\": \"Train: VOCMeanAP=(.*?) ;\" },\n",
    "]\n",
    "\n",
=======
    "    # You should see these metrics appear in the SageMaker console on the details page for the\n",
    "    # training job when it starts (and see them in the log stream during `.fit()`):\n",
    "    { \"Name\": \"train:TrainingCost\", \"Regex\": r\"\\[Epoch \\d+\\] .*TrainingCost=(.*?);\" },\n",
    "    { \"Name\": \"train:ObjLoss\", \"Regex\": r\"\\[Epoch \\d+\\] .*ObjLoss=(.*?);\" },\n",
    "    { \"Name\": \"train:BoxCenterLoss\", \"Regex\": r\"\\[Epoch \\d+\\] .*BoxCenterLoss=(.*?);\" },\n",
    "    { \"Name\": \"train:BoxScaleLoss\", \"Regex\": r\"\\[Epoch \\d+\\] .*BoxScaleLoss=(.*?);\" },\n",
    "    { \"Name\": \"train:ClassLoss\", \"Regex\": r\"\\[Epoch \\d+\\] .*ClassLoss=(.*?);\" },\n",
    "    { \"Name\": \"train:TotalLoss\", \"Regex\": r\"\\[Epoch \\d+\\] .*TotalLoss=(.*?);\" },\n",
    "    { \"Name\": \"train:MeanAP\", \"Regex\": r\"Train: VOCMeanAP=(.*?);\" },\n",
    "    { \"Name\": \"validation:MeanAP\", \"Regex\": r\"Validation: VOCMeanAP=(.*?);\" },\n",
    "]\n",
    "\n",
    "# Review which of these parameters correspond to the built-in notebook, and which are new:\n",
>>>>>>> 40b43e97
    "estimator = SageMakerMXNet(\n",
    "    role=role,\n",
    "    entry_point=entry_point,\n",
    "    source_dir=source_dir,\n",
    "    framework_version=\"1.4.1\",\n",
    "    py_version=\"py3\",\n",
    "    input_mode=\"Pipe\",\n",
    "    train_instance_count=1,  # Note: Our implementation doesn't actually support multi-instance yet\n",
    "    train_instance_type=\"ml.p3.2xlarge\",\n",
    "    train_volume_size=50,\n",
    "    train_max_run=60*60,\n",
    "    train_use_spot_instances=True,\n",
<<<<<<< HEAD
    "    train_max_wait=5*60*60,\n",
=======
    "    train_max_wait=60*60,\n",
>>>>>>> 40b43e97
    "    metric_definitions=metric_definitions,\n",
    "    base_job_name=\"bootsncats-yolo\",\n",
    "    output_path=f\"s3://{BUCKET_NAME}/{MODELS_PREFIX}\",\n",
    "    checkpoint_s3_uri=f\"s3://{BUCKET_NAME}/{CHECKPOINTS_PREFIX}\",\n",
    "    # There's more documentation of the hyperparameters in the script itself:\n",
    "    hyperparameters={\n",
    "        \"epochs\": 200,\n",
    "        \"learning-rate\": 0.0001,\n",
    "        \"num-classes\": 2,\n",
    "        #\"num-workers\": 1,\n",
    "        \"batch-size\": 4,\n",
    "        \"data-shape\": 416,\n",
    "        \"random-seed\": 1337,\n",
    "        \"log-interval\": 1,  # Log intermediate metrics every minibatch\n",
    "        \"early-stopping\": \"yes\",\n",
    "        #\"log-level\": \"DEBUG\",\n",
    "    },\n",
    ")"
   ]
  },
  {
   "cell_type": "markdown",
   "metadata": {},
   "source": [
    "## Step 4: Train the model\n",
    "\n",
    "As with the built-in algorithms, we have the choice between fitting our model with the given set of hyperparameters or performing automatic hyperparameter tuning:"
   ]
  },
  {
   "cell_type": "code",
   "execution_count": null,
   "metadata": {},
   "outputs": [],
   "source": [
    "WITH_HPO = False# TODO: True first, then False?"
   ]
  },
  {
   "cell_type": "code",
   "execution_count": null,
   "metadata": {
    "scrolled": true
   },
   "outputs": [],
   "source": [
    "%%time\n",
    "if (not WITH_HPO):\n",
    "    estimator.fit(\n",
    "        {\n",
    "            \"train\": train_channel,\n",
    "            \"validation\": validation_channel\n",
    "        },\n",
    "        logs=True\n",
    "    )\n",
    "else:\n",
    "    hyperparameter_ranges = {\n",
    "        \"learning-rate\": sagemaker.tuner.ContinuousParameter(0.00001, 0.01),\n",
    "        \"momentum\": sagemaker.tuner.ContinuousParameter(0.0, 0.99),\n",
    "        \"weight_decay\": sagemaker.tuner.ContinuousParameter(0.0, 0.99),\n",
    "        \"batch-size\": sagemaker.tuner.IntegerParameter(1, 4),\n",
    "        \"optimizer\": sagemaker.tuner.CategoricalParameter([\"sgd\", \"adam\", \"rmsprop\", \"adadelta\"])\n",
    "    }\n",
    "\n",
    "    tuner = sagemaker.tuner.HyperparameterTuner(\n",
    "        estimator,\n",
    "        \"validation:MeanAP\",  # Name of the objective metric to optimize\n",
    "        objective_type=\"Maximize\",  # \"Mean Average Precision\" high = good\n",
    "        metric_definitions=metric_definitions,\n",
    "        hyperparameter_ranges=hyperparameter_ranges,\n",
    "        base_tuning_job_name=\"bootsncats-ssd-hpo\",\n",
    "        # `max_jobs` obviously has cost implications, but the optimization can always be terminated:\n",
    "        max_jobs=24,\n",
    "        max_parallel_jobs=3  # Keep sensible for the configured max_jobs...\n",
    "    )\n",
    "    \n",
    "    tuner.fit(\n",
    "        {\n",
    "            \"train\": train_channel,\n",
    "            \"validation\": validation_channel\n",
    "        },\n",
    "        include_cls_metadata=False\n",
    "    )"
   ]
  },
  {
   "cell_type": "markdown",
   "metadata": {},
   "source": [
    "Note that, if we ever lose notebook state e.g. due to a kernel restart or crash, we can `attach()` our estimator/tuner to a previous training/tuning job as follows: (No need to re-train - the results are all stored!)"
   ]
  },
  {
   "cell_type": "code",
   "execution_count": null,
   "metadata": {},
   "outputs": [],
   "source": [
    "# Examples to attach to a previous training run:\n",
    "#estimator.attach(\"bootsncats-ssd-hpo-191209-1637-003-bbdca4b2\")\n",
    "#tuner.attach(\"bootsncats-ssd-hpo-191209-1637\")\n",
    "#WITH_HPO=?"
   ]
  },
  {
   "cell_type": "markdown",
   "metadata": {},
   "source": [
    "## Step 5: While the model(s) are training\n",
    "\n",
    "Remember to go back to the previous notebooks if you still have steps unfinished...\n",
    "\n",
    "Otherwise, take some time to read through and understand the code in the src folder! This implementation is made unusually complex, because of the nature of object detection data (image + bounding boxes) and our decision to support the same I/O as the built-in algorithm."
   ]
  },
  {
   "cell_type": "markdown",
   "metadata": {},
   "source": [
    "## Step 6: Deploy the model\n",
    "\n",
    "Deploying our trained custom model is as simple as for the built-in algorithm, with just one extra step:\n",
    "\n",
    "We need to warn the `predictor` our request body will be an image, so it passes this information along to our container."
   ]
  },
  {
   "cell_type": "code",
   "execution_count": null,
   "metadata": {},
   "outputs": [],
   "source": [
    "%%time\n",
    "if (WITH_HPO):\n",
    "    if (predictor_hpo):\n",
    "        try:\n",
    "            predictor_hpo.delete_endpoint()\n",
    "            print(\"Deleted previous HPO endpoint\")\n",
    "        except:\n",
    "            print(\"Couldn't delete previous HPO endpoint\")\n",
    "    print(\"Deploying HPO model...\")\n",
    "    predictor_hpo = tuner.deploy(\n",
    "        initial_instance_count=1,\n",
    "        instance_type=\"ml.m5.large\",\n",
    "        # wait=False,\n",
    "    )\n",
    "    predictor_hpo.content_type = \"application/x-image\"\n",
    "else:\n",
    "    if (predictor_std):\n",
    "        try:\n",
    "            predictor_std.delete_endpoint()\n",
    "            print(\"Deleted previous non-HPO endpoint\")\n",
    "        except:\n",
    "            print(\"Couldn't delete previous non-HPO endpoint\")\n",
    "    print(\"Deploying standard (non-HPO) model...\")\n",
    "    predictor_std = estimator.deploy(\n",
    "        initial_instance_count=1,\n",
    "        instance_type=\"ml.m5.large\",\n",
    "        # wait=False,\n",
    "    )\n",
    "    predictor_std.content_type = \"application/x-image\""
   ]
  },
  {
   "cell_type": "markdown",
   "metadata": {},
   "source": [
    "## Step 7: Run inference on test images\n",
    "\n",
    "We've set our custom algorithm up like the built-in, to return *all* detections and let the caller filter by whatever confidence threshold seems to perform best.\n",
    "\n",
    "Training this algorithm can be even trickier than SSD though: are you able to get good results?"
   ]
  },
  {
   "cell_type": "code",
   "execution_count": null,
   "metadata": {
    "scrolled": true
   },
   "outputs": [],
   "source": [
    "# Change this if you want something different:\n",
    "predictor = predictor_hpo if WITH_HPO else predictor_std\n",
    "\n",
    "# This time confidence is 0-1, not 0-100:\n",
    "confidence_threshold = # TODO: 0.2 is a good starting point, but explore options!\n",
    "\n",
    "for test_image in os.listdir(test_image_folder):\n",
    "    test_image_path = f\"{test_image_folder}/{test_image}\"\n",
    "    with open(test_image_path, \"rb\") as f:\n",
    "        payload = bytearray(f.read())\n",
    "\n",
    "    client = boto3.client(\"sagemaker-runtime\")\n",
    "    response = client.invoke_endpoint(\n",
    "        EndpointName=predictor.endpoint,\n",
    "        ContentType='application/x-image',\n",
    "        Body=payload\n",
    "    )\n",
    "\n",
    "    result = response['Body'].read()\n",
    "    result = json.loads(result)[\"prediction\"]\n",
    "    print(result)\n",
    "    # result is a list of [class_ix, confidence, x1, y1, x2, y2] detections.\n",
    "    # (x/y locations are relative/normalized)\n",
    "    display(HTML(f\"<h4>{test_image}</h4>\"))\n",
    "    util.visualize_detection(\n",
    "        test_image_path,\n",
    "        result,\n",
    "        CLASS_NAMES,\n",
    "        thresh=confidence_threshold\n",
    "    )"
   ]
  },
  {
   "cell_type": "markdown",
   "metadata": {},
   "source": [
    "## Clean up\n",
    "\n",
    "Although training instances are ephemeral, the resources we allocated for real-time endpoints need to be cleaned up to avoid ongoing charges.\n",
    "\n",
    "The code below will delete the *most recently deployed* endpoint for the HPO and non-HPO configurations, but note that if you deployed either more than once, you might end up with extra endpoints.\n",
    "\n",
    "To be safe, it's best to still check through the SageMaker console for any left-over resources when cleaning up."
   ]
  },
  {
   "cell_type": "code",
   "execution_count": null,
   "metadata": {},
   "outputs": [],
   "source": [
    "if (predictor_hpo):\n",
    "    print(\"Deleting HPO-optimized predictor endpoint\")\n",
    "    predictor_hpo.delete_endpoint()\n",
    "if (predictor_std):\n",
    "    print(\"Deleting standard (non-HPO) predictor endpoint\")\n",
    "    predictor_std.delete_endpoint()"
   ]
  },
  {
   "cell_type": "markdown",
   "metadata": {},
   "source": [
    "## Review TODO\n",
    "\n",
    "**TODO: Review**"
   ]
  },
  {
   "cell_type": "code",
   "execution_count": null,
   "metadata": {},
   "outputs": [],
   "source": []
  }
 ],
 "metadata": {
  "kernelspec": {
   "display_name": "conda_python3",
   "language": "python",
   "name": "conda_python3"
  },
  "language_info": {
   "codemirror_mode": {
    "name": "ipython",
    "version": 3
   },
   "file_extension": ".py",
   "mimetype": "text/x-python",
   "name": "python",
   "nbconvert_exporter": "python",
   "pygments_lexer": "ipython3",
   "version": "3.6.5"
  }
 },
 "nbformat": 4,
 "nbformat_minor": 4
}<|MERGE_RESOLUTION|>--- conflicted
+++ resolved
@@ -260,12 +260,6 @@
    "outputs": [],
    "source": [
     "metric_definitions = [\n",
-<<<<<<< HEAD
-    "    { \"Name\": \"validation:MeanAP\", \"Regex\": \"Validation: VOCMeanAP=(.*?) ;\" },\n",
-    "    { \"Name\": \"train:MeanAP\", \"Regex\": \"Train: VOCMeanAP=(.*?) ;\" },\n",
-    "]\n",
-    "\n",
-=======
     "    # You should see these metrics appear in the SageMaker console on the details page for the\n",
     "    # training job when it starts (and see them in the log stream during `.fit()`):\n",
     "    { \"Name\": \"train:TrainingCost\", \"Regex\": r\"\\[Epoch \\d+\\] .*TrainingCost=(.*?);\" },\n",
@@ -279,7 +273,6 @@
     "]\n",
     "\n",
     "# Review which of these parameters correspond to the built-in notebook, and which are new:\n",
->>>>>>> 40b43e97
     "estimator = SageMakerMXNet(\n",
     "    role=role,\n",
     "    entry_point=entry_point,\n",
@@ -292,11 +285,7 @@
     "    train_volume_size=50,\n",
     "    train_max_run=60*60,\n",
     "    train_use_spot_instances=True,\n",
-<<<<<<< HEAD
-    "    train_max_wait=5*60*60,\n",
-=======
     "    train_max_wait=60*60,\n",
->>>>>>> 40b43e97
     "    metric_definitions=metric_definitions,\n",
     "    base_job_name=\"bootsncats-yolo\",\n",
     "    output_path=f\"s3://{BUCKET_NAME}/{MODELS_PREFIX}\",\n",
